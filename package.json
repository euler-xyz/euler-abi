{
  "name": "@eulerxyz/euler-sdk",
<<<<<<< HEAD
  "version": "0.1.2",
=======
  "version": "0.2.0-beta.12",
>>>>>>> 15534240
  "description": "Developer SDK for building on Euler platform",
  "source": "src/index.ts",
  "main": "./dist/index.js",
  "module": "./dist/index.esm.js",
  "files": [
    "dist",
    "src"
  ],
  "types": "./dist/index.d.ts",
  "scripts": {
    "build": "microbundle",
    "dev": "microbundle watch",
    "prepublishOnly": "microbundle"
  },
  "repository": {
    "type": "git",
    "url": "git+https://github.com/euler-xyz/euler-sdk.git"
  },
  "author": "",
  "license": "ISC",
  "bugs": {
    "url": "https://github.com/euler-xyz/euler-sdk/issues"
  },
  "homepage": "https://github.com/euler-xyz/euler-sdk#readme",
  "dependencies": {
<<<<<<< HEAD
    "@eulerxyz/euler-interfaces": "^1.0.14",
    "ethers": "^5.5.3",
=======
    "@eulerxyz/euler-interfaces": "^1.1.0-beta.0",
    "ethers": "^5.6.8",
>>>>>>> 15534240
    "tiny-invariant": "^1.2.0"
  },
  "devDependencies": {
    "microbundle": "^0.15.0"
  }
}<|MERGE_RESOLUTION|>--- conflicted
+++ resolved
@@ -1,10 +1,6 @@
 {
   "name": "@eulerxyz/euler-sdk",
-<<<<<<< HEAD
-  "version": "0.1.2",
-=======
-  "version": "0.2.0-beta.12",
->>>>>>> 15534240
+  "version": "0.2.0",
   "description": "Developer SDK for building on Euler platform",
   "source": "src/index.ts",
   "main": "./dist/index.js",
@@ -30,13 +26,8 @@
   },
   "homepage": "https://github.com/euler-xyz/euler-sdk#readme",
   "dependencies": {
-<<<<<<< HEAD
-    "@eulerxyz/euler-interfaces": "^1.0.14",
-    "ethers": "^5.5.3",
-=======
     "@eulerxyz/euler-interfaces": "^1.1.0-beta.0",
     "ethers": "^5.6.8",
->>>>>>> 15534240
     "tiny-invariant": "^1.2.0"
   },
   "devDependencies": {
